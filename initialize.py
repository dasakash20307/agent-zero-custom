--- conflicted
+++ resolved
@@ -5,19 +5,13 @@
     
     # main chat model used by agents (smarter, more accurate)
     chat_llm = models.get_openai_chat(model_name="gpt-4o-mini", temperature=0)
-<<<<<<< HEAD
-    # chat_llm = models.get_ollama_chat(model_name="llama3.1", temperature=0)
-    # chat_llm = models.get_lmstudio_chat(model_name="TheBloke/Mistral-7B-Instruct-v0.2-GGUF", temperature=0)
-    # chat_llm = models.get_openrouter_chat(model_name="google/gemini-flash-1.5-exp")
-=======
     # chat_llm = models.get_ollama_chat(model_name="gemma2:latest", temperature=0)
     # chat_llm = models.get_lmstudio_chat(model_name="lmstudio-community/Meta-Llama-3.1-8B-Instruct-GGUF", temperature=0)
     # chat_llm = models.get_openrouter_chat(model_name="mattshumer/reflection-70b:free")
->>>>>>> b73f29a3
     # chat_llm = models.get_azure_openai_chat(deployment_name="gpt-4o-mini", temperature=0)
     # chat_llm = models.get_anthropic_chat(model_name="claude-3-5-sonnet-20240620", temperature=0)
     # chat_llm = models.get_google_chat(model_name="gemini-1.5-flash", temperature=0)
-    # chat_llm = models.get_groq_chat(model_name="llama3-8b-8192", temperature=0)
+    # chat_llm = models.get_groq_chat(model_name="llama-3.1-70b-versatile", temperature=0)
     
     # utility model used for helper functions (cheaper, faster)
     utility_llm = chat_llm # change if you want to use a different utility model
